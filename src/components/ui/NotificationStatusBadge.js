// Notification Status Badge Component
import { useState, useEffect } from 'react';
import { FiBell, FiBellOff, FiInfo, FiRefreshCw, FiSettings, FiChevronDown, FiChevronUp } from 'react-icons/fi';
import usePushNotifications from '../../hooks/usePushNotifications';
import PushNotificationDialog from './PushNotificationDialog';
import { detectMobileOS, getMobileSpecificFeatures } from '../../utils/mobileDetection';

const NotificationStatusBadge = ({ showText = false, size = 'md' }) => {
  // Don't render during server-side rendering
  if (typeof window === 'undefined') {
    return null;
  }

  const {
    isSupported,
    isConfigured,
    isSubscribed,
    needsPermission,
    permissionDenied,
    loading,
    error,
    subscription,
    permission,
    refreshSubscriptionStatus,
    getDeviceInfo,
    testBasicNotification
  } = usePushNotifications();

  const [showDialog, setShowDialog] = useState(false);
  const [lastChecked, setLastChecked] = useState(null);
  const [showDebugPanel, setShowDebugPanel] = useState(false);

  // Mobile detection for enhanced mobile experience
  const mobileInfo = typeof window !== 'undefined' ? detectMobileOS() : null;
  const mobileFeatures = typeof window !== 'undefined' ? getMobileSpecificFeatures() : null;

  // Debug logging for mobile troubleshooting
<<<<<<< HEAD
  useEffect(() => {
    const isMobile = /Android|webOS|iPhone|iPad|iPod|BlackBerry|IEMobile|Opera Mini/i.test(navigator.userAgent);
    const isIOS = /iPad|iPhone|iPod/.test(navigator.userAgent);
    
    console.log('[NotificationBadge] Debug info:', {
      isSupported,
      isConfigured,
      isSubscribed,
      needsPermission,
      permissionDenied,
      loading,
      isMobile,
      isIOS,
      userAgent: navigator.userAgent,
      timestamp: new Date().toISOString()
    });
  }, [isSupported, isConfigured, isSubscribed, needsPermission, permissionDenied, loading]);
=======
  console.log('[NotificationBadge] Debug info:', {
    isSupported,
    isConfigured,
    isSubscribed,
    needsPermission,
    permissionDenied,
    loading,
    userAgent: typeof window !== 'undefined' ? navigator?.userAgent : 'server-side',
    mobileInfo,
    mobileFeatures
  });
>>>>>>> 8c91acc9

  // On mobile, always show the badge for debugging purposes
  const isMobile = /Android|webOS|iPhone|iPad|iPod|BlackBerry|IEMobile|Opera Mini/i.test(navigator.userAgent);
  
  // Don't show badge if not supported or not configured (except on mobile for debugging)
  if (!isSupported || !isConfigured) {
    if (isMobile) {
      console.log('[NotificationBadge] Mobile device - showing badge for debugging even though:', { isSupported, isConfigured });
    } else {
      console.log('[NotificationBadge] Hidden because:', { isSupported, isConfigured });
      return null;
    }
  }

  // Enhanced mobile notification handling
  const isMobileDevice = mobileInfo?.isMobile;
  const supportsMobileNotifications = mobileFeatures?.supportsPushNotifications;

  const handleClick = () => {
    if (isMobile && (!isSupported || !isConfigured)) {
      // On mobile, show debug info when clicked
      setShowDebugPanel(!showDebugPanel);
      return;
    }
    
    if (needsPermission || !isSubscribed) {
      setShowDialog(true);
    }
  };

  const handleRefresh = async () => {
    try {
      setLastChecked(new Date().toISOString());
      await refreshSubscriptionStatus();
    } catch (error) {
      console.error('[NotificationBadge] Error refreshing subscription status:', error);
    }
  };

  const handleTestBasicNotification = async () => {
    try {
      await testBasicNotification();
    } catch (error) {
      console.error('[NotificationBadge] Error testing basic notification:', error);
    }
  };

  const getIcon = () => {
    const iconClass = size === 'sm' ? 'w-4 h-4' : size === 'lg' ? 'w-6 h-6' : 'w-5 h-5';
    
    if (permissionDenied) {
      return <FiBellOff className={`${iconClass} text-red-500`} />;
    } else if (isSubscribed) {
      return <FiBell className={`${iconClass} text-green-500`} />;
    } else {
      return <FiBell className={`${iconClass} text-yellow-500`} />;
    }
  };

  const getStatusText = () => {
    if (permissionDenied) return 'Notifications blocked';
    if (isSubscribed) return 'Notifications enabled';
<<<<<<< HEAD
    if (isMobile && (!isSupported || !isConfigured)) return 'Mobile Debug';
=======
    
    // Mobile-specific text
    if (isMobileDevice) {
      if (mobileInfo?.os === 'ios') {
        return 'Enable iOS notifications';
      } else if (mobileInfo?.os === 'android') {
        return 'Enable Android notifications';
      }
      return 'Enable mobile notifications';
    }
    
>>>>>>> 8c91acc9
    return 'Enable notifications';
  };

  const getTooltip = () => {
    if (permissionDenied) return 'Notifications are blocked in your browser';
    if (isSubscribed) return 'You\'re receiving push notifications';
<<<<<<< HEAD
    if (isMobile && (!isSupported || !isConfigured)) return 'Mobile device - checking support';
=======
    
    // Mobile-specific tooltips
    if (isMobileDevice) {
      if (mobileInfo?.os === 'ios') {
        return 'Tap to enable iOS push notifications';
      } else if (mobileInfo?.os === 'android') {
        return 'Tap to enable Android push notifications';
      }
      return 'Tap to enable mobile push notifications';
    }
    
>>>>>>> 8c91acc9
    return 'Click to enable push notifications';
  };

  const getBadgeColor = () => {
    if (permissionDenied) return 'bg-red-100 text-red-700 border-red-200';
    if (isSubscribed) return 'bg-green-100 text-green-700 border-green-200';
    if (isMobile && (!isSupported || !isConfigured)) return 'bg-purple-100 text-purple-700 border-purple-200';
    return 'bg-yellow-100 text-yellow-700 border-yellow-200 hover:bg-yellow-200';
  };

  const canClick = isMobile ? true : (needsPermission || !isSubscribed);

  if (showText) {
    return (
      <>
        <div className="flex items-center space-x-2">
          <button
            onClick={handleClick}
            disabled={loading}
            className={`inline-flex items-center px-3 py-1 rounded-full text-sm font-medium border transition-colors ${getBadgeColor()} ${
              canClick ? 'cursor-pointer' : 'cursor-default'
            } ${loading ? 'opacity-50' : ''}`}
            title={getTooltip()}
          >
            {getIcon()}
            <span className="ml-2">{getStatusText()}</span>
            {needsPermission && (
              <span className="ml-1 bg-blue-500 text-white text-xs px-1.5 py-0.5 rounded-full">
                New
              </span>
            )}
          </button>
          
          {/* Refresh button for debugging */}
          <button
            onClick={handleRefresh}
            disabled={loading}
            className="p-1 text-gray-400 hover:text-gray-600 transition-colors"
            title="Refresh subscription status"
          >
            <FiRefreshCw className={`w-4 h-4 ${loading ? 'animate-spin' : ''}`} />
          </button>

          {/* Debug panel toggle */}
          <button
            onClick={() => setShowDebugPanel(!showDebugPanel)}
            className="p-1 text-gray-400 hover:text-gray-600 transition-colors"
            title="Toggle debug panel"
          >
            {showDebugPanel ? <FiChevronUp className="w-4 h-4" /> : <FiChevronDown className="w-4 h-4" />}
          </button>
        </div>

        {/* Debug Panel */}
        {showDebugPanel && (
          <div className="mt-4 p-4 bg-gray-50 rounded-lg border text-sm">
            <h4 className="font-semibold mb-2 text-gray-700">Debug Information</h4>
            <div className="space-y-2 text-xs">
              <div><strong>Device:</strong> {isMobile ? 'Mobile' : 'Desktop'}</div>
              <div><strong>Status:</strong> {isSubscribed ? 'Subscribed' : 'Not Subscribed'}</div>
              <div><strong>Permission:</strong> {permission}</div>
              <div><strong>Loading:</strong> {loading ? 'Yes' : 'No'}</div>
              <div><strong>Error:</strong> {error || 'None'}</div>
              <div><strong>Last Checked:</strong> {lastChecked || 'Never'}</div>
              <div><strong>Subscription:</strong> {subscription ? 'Present' : 'None'}</div>
              <div><strong>Supported:</strong> {isSupported ? 'Yes' : 'No'}</div>
              <div><strong>Configured:</strong> {isConfigured ? 'Yes' : 'No'}</div>
              <div><strong>User Agent:</strong> {navigator.userAgent.substring(0, 50)}...</div>
            </div>
            
            <div className="mt-3 space-x-2">
              <button
                onClick={handleTestBasicNotification}
                className="px-2 py-1 bg-blue-500 text-white text-xs rounded hover:bg-blue-600"
              >
                Test Basic Notification
              </button>
              <button
                onClick={handleRefresh}
                className="px-2 py-1 bg-gray-500 text-white text-xs rounded hover:bg-gray-600"
              >
                Refresh Status
              </button>
              {isMobile && (
                <button
                  onClick={() => console.log('Device Info:', getDeviceInfo())}
                  className="px-2 py-1 bg-green-500 text-white text-xs rounded hover:bg-green-600"
                >
                  Log Device Info
                </button>
              )}
            </div>
          </div>
        )}
        
        <PushNotificationDialog
          isOpen={showDialog}
          onClose={() => setShowDialog(false)}
          onSuccess={() => setShowDialog(false)}
        />
      </>
    );
  }

  return (
    <>
      <div className="flex items-center space-x-1">
        <button
          onClick={handleClick}
          disabled={loading}
          className={`relative inline-flex items-center justify-center p-2 rounded-full transition-colors ${
            canClick 
              ? 'hover:bg-gray-100 cursor-pointer' 
              : 'cursor-default'
          } ${loading ? 'opacity-50' : ''}`}
          title={getTooltip()}
        >
          {getIcon()}
          
          {/* Notification dot for available notifications */}
          {needsPermission && (
            <span className="absolute -top-1 -right-1 bg-blue-500 text-white text-xs w-5 h-5 rounded-full flex items-center justify-center">
              !
            </span>
          )}
          
          {/* Loading indicator */}
          {loading && (
            <div className="absolute inset-0 flex items-center justify-center">
              <div className="w-3 h-3 border-2 border-gray-300 border-t-blue-600 rounded-full animate-spin"></div>
            </div>
          )}
        </button>
        
        {/* Refresh button for debugging */}
        <button
          onClick={handleRefresh}
          disabled={loading}
          className="p-1 text-gray-400 hover:text-gray-600 transition-colors"
          title="Refresh subscription status"
        >
          <FiRefreshCw className={`w-4 h-4 ${loading ? 'animate-spin' : ''}`} />
        </button>

        {/* Debug panel toggle */}
        <button
          onClick={() => setShowDebugPanel(!showDebugPanel)}
          className="p-1 text-gray-400 hover:text-gray-600 transition-colors"
          title="Toggle debug panel"
        >
          {showDebugPanel ? <FiChevronUp className="w-4 h-4" /> : <FiChevronDown className="w-4 h-4" />}
        </button>
      </div>

      {/* Debug Panel for non-text version */}
      {showDebugPanel && (
        <div className="mt-4 p-4 bg-gray-50 rounded-lg border text-sm">
          <h4 className="font-semibold mb-2 text-gray-700">Debug Information</h4>
          <div className="space-y-2 text-xs">
            <div><strong>Device:</strong> {isMobile ? 'Mobile' : 'Desktop'}</div>
            <div><strong>Status:</strong> {isSubscribed ? 'Subscribed' : 'Not Subscribed'}</div>
            <div><strong>Permission:</strong> {permission}</div>
            <div><strong>Loading:</strong> {loading ? 'Yes' : 'No'}</div>
            <div><strong>Error:</strong> {error || 'None'}</div>
            <div><strong>Last Checked:</strong> {lastChecked || 'Never'}</div>
            <div><strong>Subscription:</strong> {subscription ? 'Present' : 'None'}</div>
            <div><strong>Supported:</strong> {isSupported ? 'Yes' : 'No'}</div>
            <div><strong>Configured:</strong> {isConfigured ? 'Yes' : 'No'}</div>
            <div><strong>User Agent:</strong> {navigator.userAgent.substring(0, 50)}...</div>
          </div>
          
          <div className="mt-3 space-x-2">
            <button
              onClick={handleTestBasicNotification}
              className="px-2 py-1 bg-blue-500 text-white text-xs rounded hover:bg-blue-600"
            >
              Test Basic Notification
            </button>
            <button
              onClick={handleRefresh}
              className="px-2 py-1 bg-gray-500 text-white text-xs rounded hover:bg-gray-600"
            >
              Refresh Status
            </button>
            {isMobile && (
              <button
                onClick={() => console.log('Device Info:', getDeviceInfo())}
                className="px-2 py-1 bg-green-500 text-white text-xs rounded hover:bg-green-600"
              >
                Log Device Info
              </button>
            )}
          </div>
        </div>
      )}
      
      <PushNotificationDialog
        isOpen={showDialog}
        onClose={() => setShowDialog(false)}
        onSuccess={() => setShowDialog(false)}
      />
    </>
  );
};

// Notification banner for prominent placement
export const NotificationBanner = ({ onDismiss }) => {
  const {
    isSupported,
    isConfigured,
    needsPermission,
    permissionDenied
  } = usePushNotifications();

  const [showDialog, setShowDialog] = useState(false);
  const [dismissed, setDismissed] = useState(false);

  // Don't show banner if not applicable
  if (!isSupported || !isConfigured || permissionDenied || dismissed) {
    return null;
  }

  // Only show for users who need permission
  if (!needsPermission) {
    return null;
  }

  const handleDismiss = () => {
    setDismissed(true);
    if (onDismiss) onDismiss();
  };

  const handleEnable = () => {
    setShowDialog(true);
  };

  return (
    <>
      <div className="bg-blue-50 border-l-4 border-blue-400 p-4">
        <div className="flex items-center">
          <div className="flex-shrink-0">
            <FiInfo className="h-5 w-5 text-blue-400" />
          </div>
          <div className="ml-3 flex-1">
            <p className="text-sm text-blue-700">
              <strong>Stay updated!</strong> Enable notifications to get instant alerts about orders, inventory, and messages.
            </p>
          </div>
          <div className="ml-4 flex space-x-2">
            <button
              onClick={handleEnable}
              className="bg-blue-100 hover:bg-blue-200 text-blue-700 px-3 py-1 rounded text-sm font-medium transition-colors"
            >
              Enable
            </button>
            <button
              onClick={handleDismiss}
              className="text-blue-400 hover:text-blue-600 text-sm"
            >
              Dismiss
            </button>
          </div>
        </div>
      </div>
      
      <PushNotificationDialog
        isOpen={showDialog}
        onClose={() => setShowDialog(false)}
        onSuccess={() => {
          setShowDialog(false);
          handleDismiss();
        }}
      />
    </>
  );
};

export default NotificationStatusBadge;
<|MERGE_RESOLUTION|>--- conflicted
+++ resolved
@@ -1,444 +1,325 @@
 // Notification Status Badge Component
-import { useState, useEffect } from 'react';
-import { FiBell, FiBellOff, FiInfo, FiRefreshCw, FiSettings, FiChevronDown, FiChevronUp } from 'react-icons/fi';
-import usePushNotifications from '../../hooks/usePushNotifications';
-import PushNotificationDialog from './PushNotificationDialog';
-import { detectMobileOS, getMobileSpecificFeatures } from '../../utils/mobileDetection';
-
-const NotificationStatusBadge = ({ showText = false, size = 'md' }) => {
-  // Don't render during server-side rendering
-  if (typeof window === 'undefined') {
-    return null;
-  }
-
+import React, { useState } from 'react';
+import { FiBell, FiBellOff, FiSettings } from 'react-icons/fi';
+import { usePushNotifications } from '../../hooks/usePushNotifications';
+
+export default function NotificationStatusBadge({ size = 'md' }) {
   const {
     isSupported,
     isConfigured,
     isSubscribed,
+    permission,
+    loading,
+    error,
+    canSubscribe,
     needsPermission,
     permissionDenied,
-    loading,
-    error,
-    subscription,
-    permission,
+    requestPermission,
+    subscribe,
+    unsubscribe,
+    testNotification,
+    testBasicNotification,
     refreshSubscriptionStatus,
-    getDeviceInfo,
-    testBasicNotification
+    ensureServiceWorkerControl,
+    getDeviceInfo
   } = usePushNotifications();
 
-  const [showDialog, setShowDialog] = useState(false);
-  const [lastChecked, setLastChecked] = useState(null);
   const [showDebugPanel, setShowDebugPanel] = useState(false);
-
-  // Mobile detection for enhanced mobile experience
-  const mobileInfo = typeof window !== 'undefined' ? detectMobileOS() : null;
-  const mobileFeatures = typeof window !== 'undefined' ? getMobileSpecificFeatures() : null;
-
-  // Debug logging for mobile troubleshooting
-<<<<<<< HEAD
-  useEffect(() => {
-    const isMobile = /Android|webOS|iPhone|iPad|iPod|BlackBerry|IEMobile|Opera Mini/i.test(navigator.userAgent);
-    const isIOS = /iPad|iPhone|iPod/.test(navigator.userAgent);
+  const [testLoading, setTestLoading] = useState(false);
+
+  // Get device info for mobile-specific logic
+  const deviceInfo = getDeviceInfo();
+  const isMobile = deviceInfo.isMobile;
+  const isIOS = deviceInfo.isIOS;
+
+  // Determine if the badge should be shown
+  const shouldShow = () => {
+    // Always show on mobile for debugging purposes
+    if (isMobile) {
+      return true;
+    }
     
-    console.log('[NotificationBadge] Debug info:', {
-      isSupported,
-      isConfigured,
-      isSubscribed,
-      needsPermission,
-      permissionDenied,
-      loading,
-      isMobile,
-      isIOS,
-      userAgent: navigator.userAgent,
-      timestamp: new Date().toISOString()
-    });
-  }, [isSupported, isConfigured, isSubscribed, needsPermission, permissionDenied, loading]);
-=======
-  console.log('[NotificationBadge] Debug info:', {
-    isSupported,
-    isConfigured,
-    isSubscribed,
-    needsPermission,
-    permissionDenied,
-    loading,
-    userAgent: typeof window !== 'undefined' ? navigator?.userAgent : 'server-side',
-    mobileInfo,
-    mobileFeatures
-  });
->>>>>>> 8c91acc9
-
-  // On mobile, always show the badge for debugging purposes
-  const isMobile = /Android|webOS|iPhone|iPad|iPod|BlackBerry|IEMobile|Opera Mini/i.test(navigator.userAgent);
-  
-  // Don't show badge if not supported or not configured (except on mobile for debugging)
-  if (!isSupported || !isConfigured) {
+    // On desktop, show if supported and configured
+    return isSupported && isConfigured;
+  };
+
+  // Determine if the badge can be clicked
+  const canClick = () => {
+    // On mobile, always allow clicking for debugging
     if (isMobile) {
-      console.log('[NotificationBadge] Mobile device - showing badge for debugging even though:', { isSupported, isConfigured });
+      return true;
+    }
+    
+    // On desktop, only if fully supported
+    return isSupported && isConfigured;
+  };
+
+  // Get status text
+  const getStatusText = () => {
+    if (loading) return 'Checking...';
+    if (error) return `Error: ${error}`;
+    if (!isSupported) return 'Not supported';
+    if (!isConfigured) return 'Not configured';
+    if (permission === 'denied') return 'Permission denied';
+    if (needsPermission) return 'Permission needed';
+    if (isSubscribed) return 'Notifications enabled';
+    return 'Notifications disabled';
+  };
+
+  // Get badge color
+  const getBadgeColor = () => {
+    if (loading) return 'bg-gray-400';
+    if (error) return 'bg-red-500';
+    if (!isSupported || !isConfigured) return 'bg-gray-400';
+    if (permission === 'denied') return 'bg-red-500';
+    if (needsPermission) return 'bg-yellow-500';
+    if (isSubscribed) return 'bg-green-500';
+    return 'bg-gray-400';
+  };
+
+  // Handle badge click
+  const handleBadgeClick = () => {
+    if (!canClick()) return;
+    
+    if (isMobile) {
+      // On mobile, always show debug panel
+      setShowDebugPanel(!showDebugPanel);
     } else {
-      console.log('[NotificationBadge] Hidden because:', { isSupported, isConfigured });
-      return null;
-    }
-  }
-
-  // Enhanced mobile notification handling
-  const isMobileDevice = mobileInfo?.isMobile;
-  const supportsMobileNotifications = mobileFeatures?.supportsPushNotifications;
-
-  const handleClick = () => {
-    if (isMobile && (!isSupported || !isConfigured)) {
-      // On mobile, show debug info when clicked
-      setShowDebugPanel(!showDebugPanel);
-      return;
-    }
-    
-    if (needsPermission || !isSubscribed) {
-      setShowDialog(true);
-    }
-  };
-
-  const handleRefresh = async () => {
+      // On desktop, handle normal flow
+      if (needsPermission) {
+        requestPermission();
+      } else if (canSubscribe && !isSubscribed) {
+        subscribe();
+      } else if (isSubscribed) {
+        unsubscribe();
+      }
+    }
+  };
+
+  // Handle test notification
+  const onTest = async () => {
     try {
-      setLastChecked(new Date().toISOString());
-      await refreshSubscriptionStatus();
+      setTestLoading(true);
+      await testNotification();
     } catch (error) {
-      console.error('[NotificationBadge] Error refreshing subscription status:', error);
-    }
-  };
-
-  const handleTestBasicNotification = async () => {
+      console.error('Test notification failed:', error);
+    } finally {
+      setTestLoading(false);
+    }
+  };
+
+  // Handle basic notification test
+  const handleBasicNotificationTest = async () => {
     try {
+      setTestLoading(true);
       await testBasicNotification();
     } catch (error) {
-      console.error('[NotificationBadge] Error testing basic notification:', error);
-    }
-  };
-
-  const getIcon = () => {
-    const iconClass = size === 'sm' ? 'w-4 h-4' : size === 'lg' ? 'w-6 h-6' : 'w-5 h-5';
-    
-    if (permissionDenied) {
-      return <FiBellOff className={`${iconClass} text-red-500`} />;
-    } else if (isSubscribed) {
-      return <FiBell className={`${iconClass} text-green-500`} />;
-    } else {
-      return <FiBell className={`${iconClass} text-yellow-500`} />;
-    }
-  };
-
-  const getStatusText = () => {
-    if (permissionDenied) return 'Notifications blocked';
-    if (isSubscribed) return 'Notifications enabled';
-<<<<<<< HEAD
-    if (isMobile && (!isSupported || !isConfigured)) return 'Mobile Debug';
-=======
-    
-    // Mobile-specific text
-    if (isMobileDevice) {
-      if (mobileInfo?.os === 'ios') {
-        return 'Enable iOS notifications';
-      } else if (mobileInfo?.os === 'android') {
-        return 'Enable Android notifications';
-      }
-      return 'Enable mobile notifications';
-    }
-    
->>>>>>> 8c91acc9
-    return 'Enable notifications';
-  };
-
-  const getTooltip = () => {
-    if (permissionDenied) return 'Notifications are blocked in your browser';
-    if (isSubscribed) return 'You\'re receiving push notifications';
-<<<<<<< HEAD
-    if (isMobile && (!isSupported || !isConfigured)) return 'Mobile device - checking support';
-=======
-    
-    // Mobile-specific tooltips
-    if (isMobileDevice) {
-      if (mobileInfo?.os === 'ios') {
-        return 'Tap to enable iOS push notifications';
-      } else if (mobileInfo?.os === 'android') {
-        return 'Tap to enable Android push notifications';
-      }
-      return 'Tap to enable mobile push notifications';
-    }
-    
->>>>>>> 8c91acc9
-    return 'Click to enable push notifications';
-  };
-
-  const getBadgeColor = () => {
-    if (permissionDenied) return 'bg-red-100 text-red-700 border-red-200';
-    if (isSubscribed) return 'bg-green-100 text-green-700 border-green-200';
-    if (isMobile && (!isSupported || !isConfigured)) return 'bg-purple-100 text-purple-700 border-purple-200';
-    return 'bg-yellow-100 text-yellow-700 border-yellow-200 hover:bg-yellow-200';
-  };
-
-  const canClick = isMobile ? true : (needsPermission || !isSubscribed);
-
-  if (showText) {
+      console.error('Basic notification test failed:', error);
+    } finally {
+      setTestLoading(false);
+    }
+  };
+
+  // Don't render if we shouldn't show the badge
+  if (!shouldShow()) {
+    return null;
+  }
+
+  // Small badge (for mobile header)
+  if (size === 'sm') {
     return (
-      <>
-        <div className="flex items-center space-x-2">
-          <button
-            onClick={handleClick}
-            disabled={loading}
-            className={`inline-flex items-center px-3 py-1 rounded-full text-sm font-medium border transition-colors ${getBadgeColor()} ${
-              canClick ? 'cursor-pointer' : 'cursor-default'
-            } ${loading ? 'opacity-50' : ''}`}
-            title={getTooltip()}
-          >
-            {getIcon()}
-            <span className="ml-2">{getStatusText()}</span>
-            {needsPermission && (
-              <span className="ml-1 bg-blue-500 text-white text-xs px-1.5 py-0.5 rounded-full">
-                New
-              </span>
+      <div className="relative">
+        <button
+          onClick={handleBadgeClick}
+          disabled={!canClick()}
+          className={`w-8 h-8 rounded-full ${getBadgeColor()} text-white flex items-center justify-center transition-colors ${
+            canClick() ? 'hover:opacity-80 cursor-pointer' : 'cursor-not-allowed opacity-50'
+          }`}
+          title={getStatusText()}
+        >
+          {isSubscribed ? <FiBell className="w-4 h-4" /> : <FiBellOff className="w-4 h-4" />}
+        </button>
+        
+        {/* Debug panel for mobile */}
+        {isMobile && showDebugPanel && (
+          <div className="absolute right-0 mt-2 w-80 bg-white border border-gray-200 rounded-lg shadow-lg z-50 p-4">
+            <div className="flex items-center justify-between mb-3">
+              <h3 className="text-sm font-medium text-gray-900">Mobile Debug Panel</h3>
+              <button
+                onClick={() => setShowDebugPanel(false)}
+                className="text-gray-400 hover:text-gray-600"
+              >
+                ×
+              </button>
+            </div>
+            
+            <div className="space-y-3 text-xs">
+              <div>
+                <strong>Device:</strong> {isIOS ? 'iOS' : 'Android'} Mobile
+              </div>
+              <div>
+                <strong>Status:</strong> {getStatusText()}
+              </div>
+              <div>
+                <strong>Permission:</strong> {permission}
+              </div>
+              <div>
+                <strong>Supported:</strong> {isSupported ? 'Yes' : 'No'}
+              </div>
+              <div>
+                <strong>Configured:</strong> {isConfigured ? 'Yes' : 'No'}
+              </div>
+              
+              {error && (
+                <div className="text-red-600">
+                  <strong>Error:</strong> {error}
+                </div>
+              )}
+              
+              <div className="pt-2 space-y-2">
+                <button
+                  onClick={refreshSubscriptionStatus}
+                  className="w-full px-3 py-2 bg-blue-100 text-blue-700 rounded text-xs hover:bg-blue-200"
+                >
+                  Refresh Status
+                </button>
+                
+                <button
+                  onClick={ensureServiceWorkerControl}
+                  className="w-full px-3 py-2 bg-green-100 text-green-700 rounded text-xs hover:bg-green-200"
+                >
+                  Ensure SW Control
+                </button>
+                
+                {isSubscribed && (
+                  <button
+                    onClick={onTest}
+                    disabled={testLoading}
+                    className="w-full px-3 py-2 bg-purple-100 text-purple-700 rounded text-xs hover:bg-purple-200 disabled:opacity-50"
+                  >
+                    {testLoading ? 'Testing...' : 'Test Notification'}
+                  </button>
+                )}
+              </div>
+            </div>
+          </div>
+        )}
+      </div>
+    );
+  }
+
+  // Medium badge (for desktop header)
+  return (
+    <div className="relative">
+      <button
+        onClick={handleBadgeClick}
+        disabled={!canClick()}
+        className={`px-3 py-2 rounded-lg ${getBadgeColor()} text-white flex items-center space-x-2 transition-colors ${
+          canClick() ? 'hover:opacity-80 cursor-pointer' : 'cursor-not-allowed opacity-50'
+        }`}
+        title={getStatusText()}
+      >
+        {isSubscribed ? <FiBell className="w-4 h-4" /> : <FiBellOff className="w-4 h-4" />}
+        <span className="text-sm font-medium">
+          {isSubscribed ? 'Enabled' : 'Disabled'}
+        </span>
+      </button>
+      
+      {/* Debug panel for mobile */}
+      {isMobile && showDebugPanel && (
+        <div className="absolute right-0 mt-2 w-80 bg-white border border-gray-200 rounded-lg shadow-lg z-50 p-4">
+          <div className="flex items-center justify-between mb-3">
+            <h3 className="text-sm font-medium text-gray-900">Mobile Debug Panel</h3>
+            <button
+              onClick={() => setShowDebugPanel(false)}
+              className="text-gray-400 hover:text-gray-600"
+            >
+              ×
+            </button>
+          </div>
+          
+          <div className="space-y-3 text-xs">
+            <div>
+              <strong>Device:</strong> {isIOS ? 'iOS' : 'Android'} Mobile
+            </div>
+            <div>
+              <strong>Status:</strong> {getStatusText()}
+            </div>
+            <div>
+              <strong>Permission:</strong> {permission}
+            </div>
+            <div>
+              <strong>Supported:</strong> {isSupported ? 'Yes' : 'No'}
+            </div>
+            <div>
+              <strong>Configured:</strong> {isConfigured ? 'Yes' : 'No'}
+            </div>
+            
+            {error && (
+              <div className="text-red-600">
+                <strong>Error:</strong> {error}
+              </div>
             )}
-          </button>
-          
-          {/* Refresh button for debugging */}
-          <button
-            onClick={handleRefresh}
-            disabled={loading}
-            className="p-1 text-gray-400 hover:text-gray-600 transition-colors"
-            title="Refresh subscription status"
-          >
-            <FiRefreshCw className={`w-4 h-4 ${loading ? 'animate-spin' : ''}`} />
-          </button>
-
-          {/* Debug panel toggle */}
-          <button
-            onClick={() => setShowDebugPanel(!showDebugPanel)}
-            className="p-1 text-gray-400 hover:text-gray-600 transition-colors"
-            title="Toggle debug panel"
-          >
-            {showDebugPanel ? <FiChevronUp className="w-4 h-4" /> : <FiChevronDown className="w-4 h-4" />}
-          </button>
-        </div>
-
-        {/* Debug Panel */}
-        {showDebugPanel && (
-          <div className="mt-4 p-4 bg-gray-50 rounded-lg border text-sm">
-            <h4 className="font-semibold mb-2 text-gray-700">Debug Information</h4>
-            <div className="space-y-2 text-xs">
-              <div><strong>Device:</strong> {isMobile ? 'Mobile' : 'Desktop'}</div>
-              <div><strong>Status:</strong> {isSubscribed ? 'Subscribed' : 'Not Subscribed'}</div>
-              <div><strong>Permission:</strong> {permission}</div>
-              <div><strong>Loading:</strong> {loading ? 'Yes' : 'No'}</div>
-              <div><strong>Error:</strong> {error || 'None'}</div>
-              <div><strong>Last Checked:</strong> {lastChecked || 'Never'}</div>
-              <div><strong>Subscription:</strong> {subscription ? 'Present' : 'None'}</div>
-              <div><strong>Supported:</strong> {isSupported ? 'Yes' : 'No'}</div>
-              <div><strong>Configured:</strong> {isConfigured ? 'Yes' : 'No'}</div>
-              <div><strong>User Agent:</strong> {navigator.userAgent.substring(0, 50)}...</div>
-            </div>
             
-            <div className="mt-3 space-x-2">
+            <div className="pt-2 space-y-2">
               <button
-                onClick={handleTestBasicNotification}
-                className="px-2 py-1 bg-blue-500 text-white text-xs rounded hover:bg-blue-600"
-              >
-                Test Basic Notification
-              </button>
-              <button
-                onClick={handleRefresh}
-                className="px-2 py-1 bg-gray-500 text-white text-xs rounded hover:bg-gray-600"
+                onClick={refreshSubscriptionStatus}
+                className="w-full px-3 py-2 bg-blue-100 text-blue-700 rounded text-xs hover:bg-blue-200"
               >
                 Refresh Status
               </button>
-              {isMobile && (
+              
+              <button
+                onClick={ensureServiceWorkerControl}
+                className="w-full px-3 py-2 bg-green-100 text-green-700 rounded text-xs hover:bg-green-200"
+              >
+                Ensure SW Control
+              </button>
+              
+              {isSubscribed && (
                 <button
-                  onClick={() => console.log('Device Info:', getDeviceInfo())}
-                  className="px-2 py-1 bg-green-500 text-white text-xs rounded hover:bg-green-600"
+                  onClick={onTest}
+                  disabled={testLoading}
+                  className="w-full px-3 py-2 bg-purple-100 text-purple-700 rounded text-xs hover:bg-purple-200 disabled:opacity-50"
                 >
-                  Log Device Info
+                  {testLoading ? 'Testing...' : 'Test Notification'}
                 </button>
               )}
             </div>
-          </div>
-        )}
-        
-        <PushNotificationDialog
-          isOpen={showDialog}
-          onClose={() => setShowDialog(false)}
-          onSuccess={() => setShowDialog(false)}
-        />
-      </>
-    );
-  }
-
-  return (
-    <>
-      <div className="flex items-center space-x-1">
-        <button
-          onClick={handleClick}
-          disabled={loading}
-          className={`relative inline-flex items-center justify-center p-2 rounded-full transition-colors ${
-            canClick 
-              ? 'hover:bg-gray-100 cursor-pointer' 
-              : 'cursor-default'
-          } ${loading ? 'opacity-50' : ''}`}
-          title={getTooltip()}
-        >
-          {getIcon()}
-          
-          {/* Notification dot for available notifications */}
-          {needsPermission && (
-            <span className="absolute -top-1 -right-1 bg-blue-500 text-white text-xs w-5 h-5 rounded-full flex items-center justify-center">
-              !
-            </span>
-          )}
-          
-          {/* Loading indicator */}
-          {loading && (
-            <div className="absolute inset-0 flex items-center justify-center">
-              <div className="w-3 h-3 border-2 border-gray-300 border-t-blue-600 rounded-full animate-spin"></div>
-            </div>
-          )}
-        </button>
-        
-        {/* Refresh button for debugging */}
-        <button
-          onClick={handleRefresh}
-          disabled={loading}
-          className="p-1 text-gray-400 hover:text-gray-600 transition-colors"
-          title="Refresh subscription status"
-        >
-          <FiRefreshCw className={`w-4 h-4 ${loading ? 'animate-spin' : ''}`} />
-        </button>
-
-        {/* Debug panel toggle */}
-        <button
-          onClick={() => setShowDebugPanel(!showDebugPanel)}
-          className="p-1 text-gray-400 hover:text-gray-600 transition-colors"
-          title="Toggle debug panel"
-        >
-          {showDebugPanel ? <FiChevronUp className="w-4 h-4" /> : <FiChevronDown className="w-4 h-4" />}
-        </button>
-      </div>
-
-      {/* Debug Panel for non-text version */}
-      {showDebugPanel && (
-        <div className="mt-4 p-4 bg-gray-50 rounded-lg border text-sm">
-          <h4 className="font-semibold mb-2 text-gray-700">Debug Information</h4>
-          <div className="space-y-2 text-xs">
-            <div><strong>Device:</strong> {isMobile ? 'Mobile' : 'Desktop'}</div>
-            <div><strong>Status:</strong> {isSubscribed ? 'Subscribed' : 'Not Subscribed'}</div>
-            <div><strong>Permission:</strong> {permission}</div>
-            <div><strong>Loading:</strong> {loading ? 'Yes' : 'No'}</div>
-            <div><strong>Error:</strong> {error || 'None'}</div>
-            <div><strong>Last Checked:</strong> {lastChecked || 'Never'}</div>
-            <div><strong>Subscription:</strong> {subscription ? 'Present' : 'None'}</div>
-            <div><strong>Supported:</strong> {isSupported ? 'Yes' : 'No'}</div>
-            <div><strong>Configured:</strong> {isConfigured ? 'Yes' : 'No'}</div>
-            <div><strong>User Agent:</strong> {navigator.userAgent.substring(0, 50)}...</div>
-          </div>
-          
-          <div className="mt-3 space-x-2">
-            <button
-              onClick={handleTestBasicNotification}
-              className="px-2 py-1 bg-blue-500 text-white text-xs rounded hover:bg-blue-600"
-            >
-              Test Basic Notification
-            </button>
-            <button
-              onClick={handleRefresh}
-              className="px-2 py-1 bg-gray-500 text-white text-xs rounded hover:bg-gray-600"
-            >
-              Refresh Status
-            </button>
-            {isMobile && (
-              <button
-                onClick={() => console.log('Device Info:', getDeviceInfo())}
-                className="px-2 py-1 bg-green-500 text-white text-xs rounded hover:bg-green-600"
-              >
-                Log Device Info
-              </button>
-            )}
           </div>
         </div>
       )}
-      
-      <PushNotificationDialog
-        isOpen={showDialog}
-        onClose={() => setShowDialog(false)}
-        onSuccess={() => setShowDialog(false)}
-      />
-    </>
+    </div>
   );
-};
-
-// Notification banner for prominent placement
-export const NotificationBanner = ({ onDismiss }) => {
-  const {
-    isSupported,
-    isConfigured,
-    needsPermission,
-    permissionDenied
-  } = usePushNotifications();
-
-  const [showDialog, setShowDialog] = useState(false);
-  const [dismissed, setDismissed] = useState(false);
-
-  // Don't show banner if not applicable
-  if (!isSupported || !isConfigured || permissionDenied || dismissed) {
+}
+
+// Export the banner component as well
+export function NotificationBanner() {
+  const { isSubscribed, canSubscribe, needsPermission, requestPermission, subscribe } = usePushNotifications();
+
+  if (isSubscribed || !canSubscribe) {
     return null;
   }
 
-  // Only show for users who need permission
-  if (!needsPermission) {
-    return null;
-  }
-
-  const handleDismiss = () => {
-    setDismissed(true);
-    if (onDismiss) onDismiss();
-  };
-
-  const handleEnable = () => {
-    setShowDialog(true);
-  };
-
   return (
-    <>
-      <div className="bg-blue-50 border-l-4 border-blue-400 p-4">
+    <div className="bg-blue-50 border-b border-blue-200 px-4 py-3">
+      <div className="flex items-center justify-between">
         <div className="flex items-center">
-          <div className="flex-shrink-0">
-            <FiInfo className="h-5 w-5 text-blue-400" />
-          </div>
-          <div className="ml-3 flex-1">
-            <p className="text-sm text-blue-700">
-              <strong>Stay updated!</strong> Enable notifications to get instant alerts about orders, inventory, and messages.
-            </p>
-          </div>
-          <div className="ml-4 flex space-x-2">
-            <button
-              onClick={handleEnable}
-              className="bg-blue-100 hover:bg-blue-200 text-blue-700 px-3 py-1 rounded text-sm font-medium transition-colors"
-            >
-              Enable
-            </button>
-            <button
-              onClick={handleDismiss}
-              className="text-blue-400 hover:text-blue-600 text-sm"
-            >
-              Dismiss
-            </button>
-          </div>
+          <FiBell className="w-5 h-5 text-blue-400 mr-2" />
+          <p className="text-sm text-blue-700">
+            {needsPermission 
+              ? 'Enable push notifications to stay updated'
+              : 'Stay updated with push notifications'
+            }
+          </p>
         </div>
+        <button
+          onClick={needsPermission ? requestPermission : subscribe}
+          className="bg-blue-600 text-white px-4 py-2 rounded-md text-sm font-medium hover:bg-blue-700 transition-colors"
+        >
+          {needsPermission ? 'Enable' : 'Subscribe'}
+        </button>
       </div>
-      
-      <PushNotificationDialog
-        isOpen={showDialog}
-        onClose={() => setShowDialog(false)}
-        onSuccess={() => {
-          setShowDialog(false);
-          handleDismiss();
-        }}
-      />
-    </>
+    </div>
   );
-};
-
-export default NotificationStatusBadge;
+}
