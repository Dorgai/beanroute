import React, { useState, useEffect } from 'react';
import { useRouter } from 'next/router';
import Link from 'next/link';
import { useAuth } from '../context/AuthContext.js';
import MessageBoard from './MessageBoard';
import InstallPWA from './ui/InstallPWA';
import { detectMobileOS, getMobileSpecificFeatures, optimizeForMobile } from '../utils/mobileDetection';

// Component to fetch and display coffee inventory
function CoffeeInventory() {
  const [totalInventory, setTotalInventory] = useState(null);
  const [loading, setLoading] = useState(true);
  const [error, setError] = useState(false);
  const [apiAttempts, setApiAttempts] = useState(0);

  // Fallback inventory amount for production use when API fails
  const FALLBACK_INVENTORY = 180; // Fallback to 180kg when API is unavailable

  const fetchCoffeeInventory = async () => {
    try {
      setLoading(true);
      setError(false);
      
      // First try the public endpoint
      const timestamp = new Date().getTime();
      const response = await fetch(`/api/public/coffee-inventory-total?_=${timestamp}`);
      
      if (!response.ok) {
        // Fallback to original endpoint with direct=true
        const fallbackResponse = await fetch(`/api/coffee/inventory/total?direct=true&_=${timestamp}`);
        if (!fallbackResponse.ok) {
          throw new Error(`Both API endpoints failed`);
        }
        
        const data = await fallbackResponse.json();
        if (data.error) {
          throw new Error(data.error);
        }
        
        setTotalInventory(data.total !== undefined ? data.total : FALLBACK_INVENTORY);
        return;
      }
      
      const data = await response.json();
      
      if (data.error) {
        setApiAttempts(prev => prev + 1);
        if (apiAttempts > 2) {
          // After 3 failed attempts, use the fallback value
          console.log('Using fallback inventory value after repeated failures');
          setTotalInventory(FALLBACK_INVENTORY);
        } else {
          throw new Error(data.error);
        }
      } else {
        // Reset counter on success
        setApiAttempts(0);
        setTotalInventory(data.total !== undefined ? data.total : FALLBACK_INVENTORY);
      }
    } catch (error) {
      console.error('Error fetching coffee inventory:', error);
      setError(true);
      setApiAttempts(prev => prev + 1);
      
      // After 3 failed attempts, use the fallback value
      if (apiAttempts > 2) {
        console.log('Using fallback inventory value after repeated failures');
        setTotalInventory(FALLBACK_INVENTORY);
      }
    } finally {
      setLoading(false);
    }
  };

  useEffect(() => {
    fetchCoffeeInventory();
    
    // Setup refresh interval every 15 seconds
    const intervalId = setInterval(fetchCoffeeInventory, 15000);
    
    // Listen for inventory update events
    const handleInventoryUpdate = () => {
      fetchCoffeeInventory();
    };
    
    window.addEventListener('coffeeInventoryUpdated', handleInventoryUpdate);
    
    // Cleanup on unmount
    return () => {
      clearInterval(intervalId);
      window.removeEventListener('coffeeInventoryUpdated', handleInventoryUpdate);
    };
  }, [apiAttempts]);

  if (loading && !totalInventory) {
    return <span className="text-sm text-green-600">Loading...</span>;
  }
  
  if (error && !totalInventory) {
    // If in error state but we still don't have a fallback value
    return <span className="text-sm text-yellow-600">Inventory unavailable</span>;
  }

  // Use the fetched value or the fallback
  const inventoryValue = totalInventory || FALLBACK_INVENTORY;

  // Determine color based on inventory level
  let bgColor = "bg-green-50";
  let textColor = "text-green-600";
  
  if (inventoryValue < 150) {
    bgColor = "bg-red-50";
    textColor = "text-red-600";
  } else if (inventoryValue < 300) {
    bgColor = "bg-orange-50";
    textColor = "text-orange-600";
  }

  return (
    <div className={`text-sm px-3 py-1 ${bgColor} ${textColor} rounded-md`}>
      <Link href="/coffee" className="flex items-center">
        <span className="font-medium">{Number(inventoryValue).toFixed(1)} kg</span>
        <span className="ml-1">Green Stock</span>
      </Link>
    </div>
  );
}

export default function Layout({ children }) {
  const { user, loading, logout } = useAuth();
  const router = useRouter();
  const [mobileMenuOpen, setMobileMenuOpen] = useState(false);
  const [adminDropdownOpen, setAdminDropdownOpen] = useState(false);
  const [mobileInfo, setMobileInfo] = useState(null);
  const [mobileFeatures, setMobileFeatures] = useState(null);

  const handleLogout = () => {
    logout();
  };

  const toggleMobileMenu = () => {
    setMobileMenuOpen(!mobileMenuOpen);
  };

  // Mobile detection and optimization
  useEffect(() => {
    if (typeof window !== 'undefined') {
      const mobileInfo = detectMobileOS();
      const mobileFeatures = getMobileSpecificFeatures();
      
      setMobileInfo(mobileInfo);
      setMobileFeatures(mobileFeatures);
      
      // Apply mobile optimizations
      if (mobileInfo.isMobile) {
        optimizeForMobile();
        console.log('[Layout] Mobile device detected:', mobileInfo);
        console.log('[Layout] Mobile features:', mobileFeatures);
      }
    }
  }, []);

  // Close admin dropdown when clicking outside
  useEffect(() => {
    const handleClickOutside = (event) => {
      if (adminDropdownOpen && !event.target.closest('.admin-dropdown')) {
        setAdminDropdownOpen(false);
      }
    };

    document.addEventListener('mousedown', handleClickOutside);
    return () => {
      document.removeEventListener('mousedown', handleClickOutside);
    };
  }, [adminDropdownOpen]);

  if (loading) {
    return (
      <div className="flex justify-center items-center h-screen bg-white">
        <div className="animate-spin rounded-full h-10 w-10 border-t-2 border-b-2 border-gray-900"></div>
      </div>
    );
  }

  // Check if user can access the activities page (Admin, Owner, Retailer)
  const canViewActivities = user && ['ADMIN', 'OWNER'].includes(user.role);
  
  // Check if user can view coffee inventory in header
  const canViewCoffeeInventory = user && ['ADMIN', 'OWNER', 'RETAILER'].includes(user.role);
  
  // Check if user can access analytics
  const canViewAnalytics = user && ['ADMIN', 'OWNER', 'RETAILER'].includes(user.role);

  // Navigation links array for reuse in both desktop and mobile menus
  const navLinks = [
    { href: '/dashboard', label: 'Dashboard', roles: ['ADMIN', 'OWNER'] },
    { href: '/users', label: 'Users', roles: ['ADMIN', 'OWNER'] },
    { href: '/shops', label: 'Shops', roles: ['ADMIN', 'OWNER', 'RETAILER'] },
    { href: '/coffee', label: 'Green Coffee', roles: [] }, // Empty array means available to all authenticated users
    { href: '/activities', label: 'Activities', roles: ['ADMIN', 'OWNER'] },
    { href: '/orders', label: 'Retail', roles: [] }, // Available to all
    { href: '/analytics', label: 'Analytics', roles: ['ADMIN', 'OWNER', 'RETAILER'] },
    { href: '/settings/notifications', label: 'Notifications', roles: [] }, // Available to all authenticated users
  ];

  // Admin submenu items
  const adminLinks = [
    { href: '/admin/inventory-alerts', label: 'Inventory Alerts', roles: ['ADMIN', 'OWNER'] },
    { href: '/admin/order-email-notifications', label: 'Order Email Notifications', roles: ['ADMIN', 'OWNER'] },
  ];

  return (
    <div className="min-h-screen bg-white text-gray-900">
      {/* Minimal Header */}
      <header className="border-b border-gray-200">
        <div className="mx-auto max-w-6xl px-4">
          <div className="flex h-16 items-center justify-between">
            {/* Logo and Nav */}
            <div className="flex items-center space-x-8">
              <Link href="/dashboard" className="flex items-center">
                <img 
                  src="/images/sonic-beans-logo.jpg"
                  alt="Sonic Beans"
                  className="h-8"
                  onError={(e) => {
                    e.target.onerror = null;
                    e.target.src = "/images/sonic-beans-logo.svg";
                  }}
                />
              </Link>
              
              {/* Desktop Navigation */}
              <nav className="hidden md:flex space-x-8">
                {navLinks.map((link) => {
                  // Only show links if user has permission
                  if (user && (link.roles.length === 0 || link.roles.includes(user.role))) {
                    return (
                      <Link 
                        key={link.href}
                        href={link.href}
                        className={`text-sm ${router.pathname === link.href || router.pathname.startsWith(link.href + '/') ? 'font-medium' : 'font-normal text-gray-500 hover:text-gray-900'}`}
                      >
                        {link.label}
                      </Link>
                    );
                  }
                  return null;
                })}
                
                {/* Admin Dropdown */}
                {user && ['ADMIN', 'OWNER'].includes(user.role) && (
                  <div className="relative admin-dropdown">
                    <button
                      onClick={() => setAdminDropdownOpen(!adminDropdownOpen)}
                      className={`text-sm font-normal text-gray-500 hover:text-gray-900 flex items-center ${router.pathname.startsWith('/admin') ? 'font-medium text-gray-900' : ''}`}
                    >
                      Admin
                      <svg 
                        className={`ml-1 h-4 w-4 transform transition-transform ${adminDropdownOpen ? 'rotate-180' : ''}`} 
                        fill="none" 
                        viewBox="0 0 24 24" 
                        stroke="currentColor"
                      >
                        <path strokeLinecap="round" strokeLinejoin="round" strokeWidth={2} d="M19 9l-7 7-7-7" />
                      </svg>
                    </button>
                    
                    {adminDropdownOpen && (
                      <div className="absolute right-0 mt-2 w-56 bg-white rounded-md shadow-lg ring-1 ring-black ring-opacity-5 z-50">
                        <div className="py-1">
                          {adminLinks.map((adminLink) => (
                            <Link 
                              key={adminLink.href}
                              href={adminLink.href}
                              className={`block px-4 py-2 text-sm hover:bg-gray-100 ${router.pathname === adminLink.href ? 'font-medium text-gray-900 bg-gray-50' : 'text-gray-700'}`}
                              onClick={() => setAdminDropdownOpen(false)}
                            >
                              {adminLink.label}
                            </Link>
                          ))}
                        </div>
                      </div>
                    )}
                  </div>
                )}
              </nav>
            </div>
            
            {/* Mobile Logo and Menu Button */}
            <div className="md:hidden flex items-center space-x-4">
              {/* Mobile Logo */}
              <Link href="/dashboard" className="flex items-center">
                <img 
                  src="/images/sonic-beans-logo.jpg"
                  alt="Sonic Beans"
                  className="h-6"
                  onError={(e) => {
                    e.target.onerror = null;
                    e.target.src = "/images/sonic-beans-logo.svg";
                  }}
                />
              </Link>
              
<<<<<<< HEAD

=======
              {/* Mobile Device Info (for debugging) */}
              {mobileInfo?.isMobile && (
                <div className="hidden sm:block text-xs text-gray-500">
                  {mobileInfo.os === 'ios' ? '📱' : mobileInfo.os === 'android' ? '🤖' : '📱'}
                </div>
              )}
              
              {/* Mobile Notification Badge - Always show for mobile users */}
              {user && mobileFeatures?.supportsPushNotifications && (
                <NotificationStatusBadge size="sm" />
              )}
>>>>>>> 8c91acc9
              
              {/* Mobile Menu Button */}
              <button 
                className="flex items-center p-2 rounded-md text-gray-500 hover:text-gray-900 hover:bg-gray-100 focus:outline-none"
                onClick={toggleMobileMenu}
                aria-label="Menu"
              >
                <svg xmlns="http://www.w3.org/2000/svg" className="h-6 w-6" fill="none" viewBox="0 0 24 24" stroke="currentColor">
                  <path strokeLinecap="round" strokeLinejoin="round" strokeWidth={2} d={mobileMenuOpen ? "M6 18L18 6M6 6l12 12" : "M4 6h16M4 12h16M4 18h16"} />
                </svg>
              </button>
            </div>
            
            {/* User Info / Logout */}
            <div className="hidden md:flex items-center space-x-4">
              {canViewCoffeeInventory && <CoffeeInventory />}
              
              {user ? (
                <>
                  <span className="text-sm text-gray-500 hidden sm:inline">
                    {user?.username}
                  </span>
                  <button
                    onClick={handleLogout}
                    className="text-sm font-normal text-gray-500 hover:text-gray-900 focus:outline-none"
                  >
                    Logout
                  </button>
                </>
              ) : (
                <Link href="/login" className="text-sm font-normal">Login</Link>
              )}
            </div>
          </div>
          
          {/* Mobile Navigation Menu */}
          {mobileMenuOpen && (
            <div className="md:hidden bg-white border-t border-gray-200 py-2 transition-all">
              <nav className="flex flex-col space-y-3 px-2 pb-3 pt-2">
                {navLinks.map((link) => {
                  // Only show links if user has permission
                  if (user && (link.roles.length === 0 || link.roles.includes(user.role))) {
                    return (
                      <Link 
                        key={link.href} 
                        href={link.href}
                        className={`px-3 py-2 rounded-md text-sm ${
                          router.pathname === link.href || router.pathname.startsWith(link.href + '/') 
                            ? 'font-medium bg-gray-100' 
                            : 'font-normal text-gray-500 hover:text-gray-900 hover:bg-gray-50'
                        }`}
                        onClick={() => setMobileMenuOpen(false)}
                      >
                        {link.label}
                      </Link>
                    );
                  }
                  return null;
                })}

                {/* Admin Section for Mobile */}
                {user && ['ADMIN', 'OWNER'].includes(user.role) && (
                  <>
                    <div className="border-t border-gray-200 pt-2 mt-2">
                      <div className="px-3 py-1 text-xs font-medium text-gray-500 uppercase tracking-wider">
                        Admin
                      </div>
                      {adminLinks.map((adminLink) => (
                        <Link 
                          key={adminLink.href}
                          href={adminLink.href}
                          className={`block px-3 py-2 rounded-md text-sm ${
                            router.pathname === adminLink.href 
                              ? 'font-medium bg-gray-100' 
                              : 'font-normal text-gray-500 hover:text-gray-900 hover:bg-gray-50'
                          }`}
                          onClick={() => setMobileMenuOpen(false)}
                        >
                          {adminLink.label}
                        </Link>
                      ))}
                    </div>
                  </>
                )}
                
                {/* Mobile user info and logout */}
                <div className="border-t border-gray-200 pt-3 mt-2">
                  {canViewCoffeeInventory && (
                    <div className="px-3 py-2">
                      <CoffeeInventory />
                    </div>
                  )}
                  
                  {/* Mobile-specific features */}
                  {mobileInfo?.isMobile && (
                    <div className="border-t border-gray-200 pt-3 mt-2">
                      <div className="px-3 py-2 text-xs font-medium text-gray-500 uppercase tracking-wider">
                        Mobile Features
                      </div>
                      
                      {/* PWA Installation */}
                      {mobileFeatures?.supportsPWAInstall && (
                        <div className="px-3 py-2 text-sm text-gray-600">
                          📱 Add to Home Screen
                        </div>
                      )}
                      
                      {/* Push Notifications */}
                      {mobileFeatures?.supportsPushNotifications && (
                        <div className="px-3 py-2 text-sm text-gray-600">
                          🔔 Push Notifications
                        </div>
                      )}
                      
                      {/* Device Info */}
                      <div className="px-3 py-2 text-xs text-gray-500">
                        {mobileInfo.os === 'ios' ? 'iOS Device' : mobileInfo.os === 'android' ? 'Android Device' : 'Mobile Device'}
                      </div>
                    </div>
                  )}
                  
                  {user && (
                    <>
                      <div className="px-3 py-2 text-sm text-gray-500">
                        {user.username}
                      </div>
                      <button
                        onClick={() => {
                          handleLogout();
                          setMobileMenuOpen(false);
                        }}
                        className="w-full text-left px-3 py-2 rounded-md text-sm text-gray-500 hover:text-gray-900 hover:bg-gray-50"
                      >
                        Logout
                      </button>
                    </>
                  )}
                </div>
              </nav>
            </div>
          )}
        </div>
      </header>
      

      
      {/* Main content area */}
      <main>
        <div className="mx-auto max-w-6xl py-8 px-4">
          {children}
        </div>
      </main>

      {/* Message Board - only show for authenticated users */}
      {user && <MessageBoard />}
      
      {/* PWA Install Prompt */}
      <InstallPWA />
    </div>
  );
} <|MERGE_RESOLUTION|>--- conflicted
+++ resolved
@@ -1,10 +1,9 @@
 import React, { useState, useEffect } from 'react';
 import { useRouter } from 'next/router';
 import Link from 'next/link';
-import { useAuth } from '../context/AuthContext.js';
+import { useSession } from '../lib/session';
 import MessageBoard from './MessageBoard';
 import InstallPWA from './ui/InstallPWA';
-import { detectMobileOS, getMobileSpecificFeatures, optimizeForMobile } from '../utils/mobileDetection';
 
 // Component to fetch and display coffee inventory
 function CoffeeInventory() {
@@ -98,106 +97,54 @@
   
   if (error && !totalInventory) {
     // If in error state but we still don't have a fallback value
-    return <span className="text-sm text-yellow-600">Inventory unavailable</span>;
+    return <span className="text-sm text-red-600">Error loading inventory</span>;
   }
-
-  // Use the fetched value or the fallback
-  const inventoryValue = totalInventory || FALLBACK_INVENTORY;
-
-  // Determine color based on inventory level
-  let bgColor = "bg-green-50";
-  let textColor = "text-green-600";
   
-  if (inventoryValue < 150) {
-    bgColor = "bg-red-50";
-    textColor = "text-red-600";
-  } else if (inventoryValue < 300) {
-    bgColor = "bg-orange-50";
-    textColor = "text-orange-600";
-  }
-
+  // Always show the inventory amount, even if it's the fallback value
   return (
-    <div className={`text-sm px-3 py-1 ${bgColor} ${textColor} rounded-md`}>
-      <Link href="/coffee" className="flex items-center">
-        <span className="font-medium">{Number(inventoryValue).toFixed(1)} kg</span>
-        <span className="ml-1">Green Stock</span>
-      </Link>
-    </div>
+    <span className="text-sm text-green-600">
+      {totalInventory !== null ? `${totalInventory}kg` : 'Loading...'}
+    </span>
   );
 }
 
-export default function Layout({ children }) {
-  const { user, loading, logout } = useAuth();
+export default function Layout({ children, showHeader = true, showFooter = true }) {
   const router = useRouter();
+  const { session } = useSession();
+  const user = session?.user;
   const [mobileMenuOpen, setMobileMenuOpen] = useState(false);
-  const [adminDropdownOpen, setAdminDropdownOpen] = useState(false);
-  const [mobileInfo, setMobileInfo] = useState(null);
-  const [mobileFeatures, setMobileFeatures] = useState(null);
-
-  const handleLogout = () => {
-    logout();
-  };
+  const [canViewCoffeeInventory, setCanViewCoffeeInventory] = useState(false);
+
+  // Check if user can view coffee inventory (ADMIN, OWNER, or RETAILER)
+  useEffect(() => {
+    if (user && ['ADMIN', 'OWNER', 'RETAILER'].includes(user.role)) {
+      setCanViewCoffeeInventory(true);
+    }
+  }, [user]);
 
   const toggleMobileMenu = () => {
     setMobileMenuOpen(!mobileMenuOpen);
   };
 
-  // Mobile detection and optimization
-  useEffect(() => {
-    if (typeof window !== 'undefined') {
-      const mobileInfo = detectMobileOS();
-      const mobileFeatures = getMobileSpecificFeatures();
-      
-      setMobileInfo(mobileInfo);
-      setMobileFeatures(mobileFeatures);
-      
-      // Apply mobile optimizations
-      if (mobileInfo.isMobile) {
-        optimizeForMobile();
-        console.log('[Layout] Mobile device detected:', mobileInfo);
-        console.log('[Layout] Mobile features:', mobileFeatures);
+  const handleLogout = async () => {
+    try {
+      const response = await fetch('/api/auth/logout', {
+        method: 'POST',
+      });
+
+      if (response.ok) {
+        // Redirect to login page
+        router.push('/login');
+      } else {
+        console.error('Logout failed');
       }
+    } catch (error) {
+      console.error('Logout error:', error);
     }
-  }, []);
-
-  // Close admin dropdown when clicking outside
-  useEffect(() => {
-    const handleClickOutside = (event) => {
-      if (adminDropdownOpen && !event.target.closest('.admin-dropdown')) {
-        setAdminDropdownOpen(false);
-      }
-    };
-
-    document.addEventListener('mousedown', handleClickOutside);
-    return () => {
-      document.removeEventListener('mousedown', handleClickOutside);
-    };
-  }, [adminDropdownOpen]);
-
-  if (loading) {
-    return (
-      <div className="flex justify-center items-center h-screen bg-white">
-        <div className="animate-spin rounded-full h-10 w-10 border-t-2 border-b-2 border-gray-900"></div>
-      </div>
-    );
-  }
-
-  // Check if user can access the activities page (Admin, Owner, Retailer)
-  const canViewActivities = user && ['ADMIN', 'OWNER'].includes(user.role);
-  
-  // Check if user can view coffee inventory in header
-  const canViewCoffeeInventory = user && ['ADMIN', 'OWNER', 'RETAILER'].includes(user.role);
-  
-  // Check if user can access analytics
-  const canViewAnalytics = user && ['ADMIN', 'OWNER', 'RETAILER'].includes(user.role);
-
-  // Navigation links array for reuse in both desktop and mobile menus
+  };
+
+  // Navigation links
   const navLinks = [
-    { href: '/dashboard', label: 'Dashboard', roles: ['ADMIN', 'OWNER'] },
-    { href: '/users', label: 'Users', roles: ['ADMIN', 'OWNER'] },
-    { href: '/shops', label: 'Shops', roles: ['ADMIN', 'OWNER', 'RETAILER'] },
-    { href: '/coffee', label: 'Green Coffee', roles: [] }, // Empty array means available to all authenticated users
-    { href: '/activities', label: 'Activities', roles: ['ADMIN', 'OWNER'] },
     { href: '/orders', label: 'Retail', roles: [] }, // Available to all
     { href: '/analytics', label: 'Analytics', roles: ['ADMIN', 'OWNER', 'RETAILER'] },
     { href: '/settings/notifications', label: 'Notifications', roles: [] }, // Available to all authenticated users
@@ -205,117 +152,54 @@
 
   // Admin submenu items
   const adminLinks = [
-    { href: '/admin/inventory-alerts', label: 'Inventory Alerts', roles: ['ADMIN', 'OWNER'] },
-    { href: '/admin/order-email-notifications', label: 'Order Email Notifications', roles: ['ADMIN', 'OWNER'] },
+    { href: '/admin', label: 'Admin Dashboard' },
+    { href: '/admin/users', label: 'Manage Users' },
+    { href: '/admin/shops', label: 'Manage Shops' },
+    { href: '/admin/coffee', label: 'Manage Coffee' },
+    { href: '/admin/orders', label: 'Manage Orders' },
+    { href: '/admin/inventory', label: 'Inventory Management' },
+    { href: '/admin/activities', label: 'Activity Log' },
   ];
 
+  if (!showHeader) {
+    return (
+      <div className="min-h-screen bg-gray-50">
+        <main className="flex-1">
+          {children}
+        </main>
+        {showFooter && (
+          <footer className="bg-white border-t border-gray-200 py-4">
+            <div className="max-w-7xl mx-auto px-4 sm:px-6 lg:px-8">
+              <p className="text-center text-sm text-gray-500">
+                © 2024 BeanRoute. All rights reserved.
+              </p>
+            </div>
+          </footer>
+        )}
+      </div>
+    );
+  }
+
   return (
-    <div className="min-h-screen bg-white text-gray-900">
-      {/* Minimal Header */}
-      <header className="border-b border-gray-200">
-        <div className="mx-auto max-w-6xl px-4">
-          <div className="flex h-16 items-center justify-between">
-            {/* Logo and Nav */}
+    <div className="min-h-screen bg-gray-50">
+      {/* Header */}
+      <header className="bg-white shadow-sm border-b border-gray-200">
+        <div className="max-w-7xl mx-auto px-4 sm:px-6 lg:px-8">
+          <div className="flex justify-between items-center h-16">
+            {/* Logo and Navigation */}
             <div className="flex items-center space-x-8">
-              <Link href="/dashboard" className="flex items-center">
-                <img 
-                  src="/images/sonic-beans-logo.jpg"
-                  alt="Sonic Beans"
-                  className="h-8"
-                  onError={(e) => {
-                    e.target.onerror = null;
-                    e.target.src = "/images/sonic-beans-logo.svg";
+              {/* Logo */}
+              <Link href="/orders" className="flex items-center">
+                <img
+                  src="/logo.png"
+                  alt="BeanRoute Logo"
+                  className="h-8 w-auto"
+                  style={{
+                    maxWidth: '100%',
+                    height: 'auto'
                   }}
                 />
               </Link>
-              
-              {/* Desktop Navigation */}
-              <nav className="hidden md:flex space-x-8">
-                {navLinks.map((link) => {
-                  // Only show links if user has permission
-                  if (user && (link.roles.length === 0 || link.roles.includes(user.role))) {
-                    return (
-                      <Link 
-                        key={link.href}
-                        href={link.href}
-                        className={`text-sm ${router.pathname === link.href || router.pathname.startsWith(link.href + '/') ? 'font-medium' : 'font-normal text-gray-500 hover:text-gray-900'}`}
-                      >
-                        {link.label}
-                      </Link>
-                    );
-                  }
-                  return null;
-                })}
-                
-                {/* Admin Dropdown */}
-                {user && ['ADMIN', 'OWNER'].includes(user.role) && (
-                  <div className="relative admin-dropdown">
-                    <button
-                      onClick={() => setAdminDropdownOpen(!adminDropdownOpen)}
-                      className={`text-sm font-normal text-gray-500 hover:text-gray-900 flex items-center ${router.pathname.startsWith('/admin') ? 'font-medium text-gray-900' : ''}`}
-                    >
-                      Admin
-                      <svg 
-                        className={`ml-1 h-4 w-4 transform transition-transform ${adminDropdownOpen ? 'rotate-180' : ''}`} 
-                        fill="none" 
-                        viewBox="0 0 24 24" 
-                        stroke="currentColor"
-                      >
-                        <path strokeLinecap="round" strokeLinejoin="round" strokeWidth={2} d="M19 9l-7 7-7-7" />
-                      </svg>
-                    </button>
-                    
-                    {adminDropdownOpen && (
-                      <div className="absolute right-0 mt-2 w-56 bg-white rounded-md shadow-lg ring-1 ring-black ring-opacity-5 z-50">
-                        <div className="py-1">
-                          {adminLinks.map((adminLink) => (
-                            <Link 
-                              key={adminLink.href}
-                              href={adminLink.href}
-                              className={`block px-4 py-2 text-sm hover:bg-gray-100 ${router.pathname === adminLink.href ? 'font-medium text-gray-900 bg-gray-50' : 'text-gray-700'}`}
-                              onClick={() => setAdminDropdownOpen(false)}
-                            >
-                              {adminLink.label}
-                            </Link>
-                          ))}
-                        </div>
-                      </div>
-                    )}
-                  </div>
-                )}
-              </nav>
-            </div>
-            
-            {/* Mobile Logo and Menu Button */}
-            <div className="md:hidden flex items-center space-x-4">
-              {/* Mobile Logo */}
-              <Link href="/dashboard" className="flex items-center">
-                <img 
-                  src="/images/sonic-beans-logo.jpg"
-                  alt="Sonic Beans"
-                  className="h-6"
-                  onError={(e) => {
-                    e.target.onerror = null;
-                    e.target.src = "/images/sonic-beans-logo.svg";
-                  }}
-                />
-              </Link>
-              
-<<<<<<< HEAD
-
-=======
-              {/* Mobile Device Info (for debugging) */}
-              {mobileInfo?.isMobile && (
-                <div className="hidden sm:block text-xs text-gray-500">
-                  {mobileInfo.os === 'ios' ? '📱' : mobileInfo.os === 'android' ? '🤖' : '📱'}
-                </div>
-              )}
-              
-              {/* Mobile Notification Badge - Always show for mobile users */}
-              {user && mobileFeatures?.supportsPushNotifications && (
-                <NotificationStatusBadge size="sm" />
-              )}
->>>>>>> 8c91acc9
               
               {/* Mobile Menu Button */}
               <button 
@@ -409,34 +293,6 @@
                     </div>
                   )}
                   
-                  {/* Mobile-specific features */}
-                  {mobileInfo?.isMobile && (
-                    <div className="border-t border-gray-200 pt-3 mt-2">
-                      <div className="px-3 py-2 text-xs font-medium text-gray-500 uppercase tracking-wider">
-                        Mobile Features
-                      </div>
-                      
-                      {/* PWA Installation */}
-                      {mobileFeatures?.supportsPWAInstall && (
-                        <div className="px-3 py-2 text-sm text-gray-600">
-                          📱 Add to Home Screen
-                        </div>
-                      )}
-                      
-                      {/* Push Notifications */}
-                      {mobileFeatures?.supportsPushNotifications && (
-                        <div className="px-3 py-2 text-sm text-gray-600">
-                          🔔 Push Notifications
-                        </div>
-                      )}
-                      
-                      {/* Device Info */}
-                      <div className="px-3 py-2 text-xs text-gray-500">
-                        {mobileInfo.os === 'ios' ? 'iOS Device' : mobileInfo.os === 'android' ? 'Android Device' : 'Mobile Device'}
-                      </div>
-                    </div>
-                  )}
-                  
                   {user && (
                     <>
                       <div className="px-3 py-2 text-sm text-gray-500">
@@ -447,7 +303,7 @@
                           handleLogout();
                           setMobileMenuOpen(false);
                         }}
-                        className="w-full text-left px-3 py-2 rounded-md text-sm text-gray-500 hover:text-gray-900 hover:bg-gray-50"
+                        className="w-full text-left px-3 py-2 text-sm text-gray-500 hover:text-gray-900 hover:bg-gray-50 rounded-md"
                       >
                         Logout
                       </button>
@@ -460,20 +316,21 @@
         </div>
       </header>
       
-
-      
       {/* Main content area */}
-      <main>
-        <div className="mx-auto max-w-6xl py-8 px-4">
-          {children}
-        </div>
+      <main className="flex-1">
+        {children}
       </main>
-
-      {/* Message Board - only show for authenticated users */}
-      {user && <MessageBoard />}
-      
-      {/* PWA Install Prompt */}
-      <InstallPWA />
+      
+      {/* Footer */}
+      {showFooter && (
+        <footer className="bg-white border-t border-gray-200 py-4">
+          <div className="max-w-7xl mx-auto px-4 sm:px-6 lg:px-8">
+            <p className="text-center text-sm text-gray-500">
+              © 2024 BeanRoute. All rights reserved.
+            </p>
+          </div>
+        </footer>
+      )}
     </div>
   );
 } 